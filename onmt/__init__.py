--- conflicted
+++ resolved
@@ -1,21 +1,13 @@
 import onmt.io
 import onmt.Models
 import onmt.Loss
-<<<<<<< HEAD
 import onmt.Reinforced
-=======
 import onmt.translate
 import onmt.opts
->>>>>>> 0ecec8b4
 from onmt.Trainer import Trainer, Statistics
 from onmt.Optim import Optim
 
 # For flake8 compatibility
-<<<<<<< HEAD
-__all__ = [onmt.Loss, onmt.Models,
+__all__ = [onmt.Loss, onmt.Models, onmt.opts,
            Trainer, Optim, Statistics, onmt.io, onmt.translate,
-           onmt.Reinforced]
-=======
-__all__ = [onmt.Loss, onmt.Models, onmt.opts,
-           Trainer, Optim, Statistics, onmt.io, onmt.translate]
->>>>>>> 0ecec8b4
+           onmt.Reinforced]