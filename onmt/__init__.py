--- conflicted
+++ resolved
@@ -1,9 +1,5 @@
-<<<<<<< HEAD
 import onmt.IO
 import onmt.Models
-=======
-import onmt.Constants
->>>>>>> 366027fa
 import onmt.Loss
 import onmt.Models
 import onmt.Reinforced
@@ -11,12 +7,6 @@
 from onmt.Optim import Optim
 from onmt.Beam import Beam
 
-<<<<<<< HEAD
 
 # For flake8 compatibility
-__all__ = [onmt.Loss, onmt.IO, onmt.Models, Translator, Optim, Beam]
-=======
-# For flake8 compatibility.
-__all__ = [onmt.Constants, onmt.Models, onmt.Loss, onmt.Reinforced,
-           Translator, Dataset, Optim, Dict, Beam]
->>>>>>> 366027fa
+__all__ = [onmt.Loss, onmt.IO, onmt.Models, Translator, Optim, Beam, onmt.Reinforced]