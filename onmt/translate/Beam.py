from __future__ import division
import torch
from onmt.translate import Penalties


class Beam(object):
    """
    Class for managing the internals of the beam search process.

    Takes care of beams, back pointers, and scores.

    Args:
       size (int): beam size
       pad, bos, eos (int): indices of padding, beginning, and ending.
       n_best (int): nbest size to use
       cuda (bool): use gpu
       global_scorer (:obj:`GlobalScorer`)
    """
    def __init__(self, size, pad, bos, eos,
                 n_best=1, cuda=False,
                 global_scorer=None,
<<<<<<< HEAD
                 min_length=0, avoid_trigram_repetition=False):
=======
                 min_length=0,
                 stepwise_penalty=False,
                 block_ngram_repeat=0,
                 exclusion_tokens=set()):
>>>>>>> 3bd51907

        self.size = size
        self.tt = torch.cuda if cuda else torch

        # The score for each translation on the beam.
        self.scores = self.tt.FloatTensor(size).zero_()
        self.all_scores = []

        # The backpointers at each time-step.
        self.prev_ks = []

        # The outputs at each time-step.
        self.next_ys = [self.tt.LongTensor(size)
                        .fill_(pad)]
        self.next_ys[0][0] = bos
        self.hyps = self.next_ys[0].split(1)

        # Has EOS topped the beam yet.
        self._eos = eos
        self.eos_top = False

        # The attentions (matrix) for each time.
        self.attn = []

        # Time and k pair for finished.
        self.finished = []
        self.n_best = n_best

        # Information for global scoring.
        self.global_scorer = global_scorer
        self.global_state = {}

        # Minimum prediction length
        self.min_length = min_length

<<<<<<< HEAD
        # avoid generating a trigram that has already been decoded
        # it is presented in paulus (2017), sect. 2.5
        self.avoid_trigram_repetition = avoid_trigram_repetition
=======
        # Apply Penalty at every step
        self.stepwise_penalty = stepwise_penalty
        self.block_ngram_repeat = block_ngram_repeat
        self.exclusion_tokens = exclusion_tokens
>>>>>>> 3bd51907

    def get_current_state(self):
        "Get the outputs for the current timestep."
        return self.next_ys[-1]

    def get_current_origin(self):
        "Get the backpointers for the current timestep."
        return self.prev_ks[-1]

    def advance(self, word_probs, attn_out):
        """
        Given prob over words for every last beam `word_probs` and attention
        `attn_out`: Compute and update the beam search.

        Parameters:

        * `word_probs`- probs of advancing from the last step (K x words)
        * `attn_out`- attention at the last step

        Returns: True if beam search is complete.
        """
        num_words = word_probs.size(1)
        if self.stepwise_penalty:
            self.global_scorer.update_score(self, attn_out)
        # force the output to be longer than self.min_length
        cur_len = len(self.next_ys)
        if cur_len < self.min_length:
            for k in range(len(word_probs)):
                word_probs[k][self._eos] = -1e20
        # Sum the previous scores.

        if len(self.prev_ks) > 0:
            beam_scores = word_probs + \
                self.scores.unsqueeze(1).expand_as(word_probs)
<<<<<<< HEAD

            t = len(self.next_ys)
            if t > 2 and self.avoid_trigram_repetition:
                b = self.next_ys[0].size(0)

                # [b, t]
                sentences = torch.stack(self.hyps, 0)

                # [b, 2]
                last_bigram = sentences[:, -2:]

                # [b, 2, t]
                match_1 = (last_bigram.unsqueeze(2) ==
                           sentences.unsqueeze(1)).float()

                # [b, t-1]
                match_2 = match_1[:, 0, :-1] * match_1[:, 1, 1:]

                def _zeros(size):
                    t = torch.zeros(size)
                    if self.next_ys[-1].is_cuda:
                        # TODO remove hardcoded cuda
                        return t.cuda()
                    return t

                z = _zeros([b, 2])
                m2 = match_2[:, :-1]
                trigram_candidate_mask = torch.cat([z, m2], 1)

                penalty = _zeros(word_probs.size())
                penalty.scatter_add_(
                    1, sentences, trigram_candidate_mask).gt_(0).float()

                # if last two tokens are equal, penalize this token
                last2_eq = (sentences[:, -1] ==
                            sentences[:, -2]).unsqueeze(1).float()
                last1 = sentences[:, -1].contiguous().view(-1, 1)
                penalty.scatter_add_(1, last1, last2_eq)

                penalty.gt_(0)
                penalty *= 1e12

                beam_scores -= penalty

=======
>>>>>>> 3bd51907
            # Don't let EOS have children.
            for i in range(self.next_ys[-1].size(0)):
                if self.next_ys[-1][i] == self._eos:
                    beam_scores[i] = -1e20

            # Block ngram repeats
            if self.block_ngram_repeat > 0:
                ngrams = []
                le = len(self.next_ys)
                for j in range(self.next_ys[-1].size(0)):
                    hyp, _ = self.get_hyp(le-1, j)
                    ngrams = set()
                    fail = False
                    gram = []
                    for i in range(le-1):
                        # Last n tokens, n = block_ngram_repeat
                        gram = (gram + [hyp[i]])[-self.block_ngram_repeat:]
                        # Skip the blocking if it is in the exclusion list
                        if set(gram) & self.exclusion_tokens:
                            continue
                        if tuple(gram) in ngrams:
                            fail = True
                        ngrams.add(tuple(gram))
                    if fail:
                        beam_scores[j] = -10e20
        else:
            beam_scores = word_probs[0]
        flat_beam_scores = beam_scores.view(-1)
        best_scores, best_scores_id = flat_beam_scores.topk(self.size, 0,
                                                            True, True)

        self.all_scores.append(self.scores)
        self.scores = best_scores

        # best_scores_id is flattened beam x word array, so calculate which
        # word and beam each score came from
        prev_k = best_scores_id / num_words
        self.prev_ks.append(prev_k)
        self.next_ys.append((best_scores_id - prev_k * num_words))
        self.attn.append(attn_out.index_select(0, prev_k))
        self.global_scorer.update_global_state(self)

        nexthyps = []
        for i in range(self.next_ys[-1].size(0)):
            ik = prev_k[i]
            prevhyp = self.hyps[ik]
            next_y = self.next_ys[-1][i:i+1]
            nexthyp = torch.cat([prevhyp, next_y])
            nexthyps += [nexthyp]
            if self.next_ys[-1][i] == self._eos:
                global_scores = self.global_scorer.score(self, self.scores)
                s = global_scores[i]
                self.finished.append((s, len(self.next_ys) - 1, i))
        self.hyps = nexthyps
        # End condition is when top-of-beam is EOS and no global score.
        if self.next_ys[-1][0] == self._eos:
            self.all_scores.append(self.scores)
            self.eos_top = True

    def done(self):
        return self.eos_top and len(self.finished) >= self.n_best

    def sort_finished(self, minimum=None):
        if minimum is not None:
            i = 0
            # Add from beam until we have minimum outputs.
            while len(self.finished) < minimum:
                global_scores = self.global_scorer.score(self, self.scores)
                s = global_scores[i]
                self.finished.append((s, len(self.next_ys) - 1, i))
                i += 1

        self.finished.sort(key=lambda a: -a[0])
        scores = [sc for sc, _, _ in self.finished]
        ks = [(t, k) for _, t, k in self.finished]
        return scores, ks

    def get_hyp(self, timestep, k):
        """
        Walk back to construct the full hypothesis.
        """
        hyp, attn = [], []
        for j in range(len(self.prev_ks[:timestep]) - 1, -1, -1):
            hyp.append(self.next_ys[j+1][k])
            attn.append(self.attn[j][k])
            k = self.prev_ks[j][k]
        return hyp[::-1], torch.stack(attn[::-1])


class GNMTGlobalScorer(object):
    """
    NMT re-ranking score from
    "Google's Neural Machine Translation System" :cite:`wu2016google`

    Args:
       alpha (float): length parameter
       beta (float):  coverage parameter
    """
    def __init__(self, alpha, beta, cov_penalty, length_penalty):
        self.alpha = alpha
        self.beta = beta
        penalty_builder = Penalties.PenaltyBuilder(cov_penalty,
                                                   length_penalty)
        # Term will be subtracted from probability
        self.cov_penalty = penalty_builder.coverage_penalty()
        # Probability will be divided by this
        self.length_penalty = penalty_builder.length_penalty()

    def score(self, beam, logprobs):
        """
        Rescores a prediction based on penalty functions
        """
        normalized_probs = self.length_penalty(beam,
                                               logprobs,
                                               self.alpha)
        if not beam.stepwise_penalty:
            penalty = self.cov_penalty(beam,
                                       beam.global_state["coverage"],
                                       self.beta)
            normalized_probs -= penalty

        return normalized_probs

    def update_score(self, beam, attn):
        """
        Function to update scores of a Beam that is not finished
        """
        if "prev_penalty" in beam.global_state.keys():
            beam.scores.add_(beam.global_state["prev_penalty"])
            penalty = self.cov_penalty(beam,
                                       beam.global_state["coverage"] + attn,
                                       self.beta)
            beam.scores.sub_(penalty)

    def update_global_state(self, beam):
        "Keeps the coverage vector as sum of attentions"
        if len(beam.prev_ks) == 1:
            beam.global_state["prev_penalty"] = beam.scores.clone().fill_(0.0)
            beam.global_state["coverage"] = beam.attn[-1]
            self.cov_total = beam.attn[-1].sum(1)
        else:
            self.cov_total += torch.min(beam.attn[-1],
                                        beam.global_state['coverage']).sum(1)
            beam.global_state["coverage"] = beam.global_state["coverage"] \
                .index_select(0, beam.prev_ks[-1]).add(beam.attn[-1])

            prev_penalty = self.cov_penalty(beam,
                                            beam.global_state["coverage"],
                                            self.beta)
            beam.global_state["prev_penalty"] = prev_penalty<|MERGE_RESOLUTION|>--- conflicted
+++ resolved
@@ -19,14 +19,11 @@
     def __init__(self, size, pad, bos, eos,
                  n_best=1, cuda=False,
                  global_scorer=None,
-<<<<<<< HEAD
-                 min_length=0, avoid_trigram_repetition=False):
-=======
                  min_length=0,
+                 avoid_trigram_repetition=False):
                  stepwise_penalty=False,
                  block_ngram_repeat=0,
                  exclusion_tokens=set()):
->>>>>>> 3bd51907
 
         self.size = size
         self.tt = torch.cuda if cuda else torch
@@ -62,16 +59,14 @@
         # Minimum prediction length
         self.min_length = min_length
 
-<<<<<<< HEAD
         # avoid generating a trigram that has already been decoded
         # it is presented in paulus (2017), sect. 2.5
         self.avoid_trigram_repetition = avoid_trigram_repetition
-=======
+
         # Apply Penalty at every step
         self.stepwise_penalty = stepwise_penalty
         self.block_ngram_repeat = block_ngram_repeat
         self.exclusion_tokens = exclusion_tokens
->>>>>>> 3bd51907
 
     def get_current_state(self):
         "Get the outputs for the current timestep."
@@ -106,7 +101,6 @@
         if len(self.prev_ks) > 0:
             beam_scores = word_probs + \
                 self.scores.unsqueeze(1).expand_as(word_probs)
-<<<<<<< HEAD
 
             t = len(self.next_ys)
             if t > 2 and self.avoid_trigram_repetition:
@@ -151,8 +145,6 @@
 
                 beam_scores -= penalty
 
-=======
->>>>>>> 3bd51907
             # Don't let EOS have children.
             for i in range(self.next_ys[-1].size(0)):
                 if self.next_ys[-1][i] == self._eos:
