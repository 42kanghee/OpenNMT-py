--- conflicted
+++ resolved
@@ -137,7 +137,6 @@
     def __init__(self, generator, crit, tgt_vocab, dataset, epoch, opt):
         self.generator = generator
         self.crit = crit
-<<<<<<< HEAD
         self.tgt_vocab = tgt_vocab
         self.dataset = dataset
         self.epoch = epoch
@@ -161,101 +160,10 @@
 
         def unbottle(v):
             return v.view(-1, batch.batch_size, v.size(1))
-=======
-        self.eval = eval
-        self.max_batches = opt.max_generator_batches
-        self.copy_loss = copy_loss
-        self.lambda_coverage = opt.lambda_coverage
-        self.coverage_loss = coverage_loss
-
-        #TODO meeeeh
-        self.reinforce = True
-
-    def score(self, loss_t, scores_t, targ_t):
-        pred_t = scores_t.data.max(1)[1]
-        non_padding = targ_t.ne(onmt.Constants.PAD).data
-        num_correct_t = pred_t.eq(targ_t.data) \
-                              .masked_select(non_padding) \
-                              .sum()
-        return Statistics(loss_t.data[0], non_padding.sum(),
-                          num_correct_t)
-
-    def compute_std_loss(self, out_t, targ_t):
-        #TODO meeeeeeh
-
-        already_vocab = True
-        if not already_vocab:
-            scores_t = self.generator(out_t)
-        else:
-            scores_t = out_t
-        loss_t = self.crit(scores_t, targ_t.view(-1))
-        return loss_t, scores_t
-
-    def compute_copy_loss(self, out_t, targ_t, attn_t, align_t):
-        scores_t, c_attn_t = self.generator(out_t, attn_t)
-        loss_t = self.crit(scores_t, c_attn_t, targ_t, align_t)
-        return loss_t, scores_t
-    
-
-    def loss(self, batch, outputs, attns, loss=None):
-        """
-        Args:
-            batch (Batch): Data object
-            outputs (FloatTensor): tgt_len x batch x rnn_size
-            attns (dictionary): Dictionary of attention objects
-        Returns:
-            stats (Statistics): Statistics about loss
-            inputs: list of variables with grads
-            grads: list of grads corresponding to inputs
-        """
-        stats = Statistics()
-
-        original = {"out_t": outputs,
-                    "targ_t": batch.tgt[1:]}
-
-        if self.coverage_loss:
-            original["coverage_t"] = attns["coverage"]
-
-        if self.copy_loss:
-            original["attn_t"] = attns["copy"]
-            original["align_t"] = batch.alignment[1:]
-
-        if self.reinforce:
-            original["copy"] = attns
-            original["align_t"] = batch.alignment[1:]
-            original["loss_t"] = loss
-
-        shards, dummies = shardVariables(original, self.max_batches, self.eval)
-
-        def bottle(v):
-            return v.view(-1, v.size(2))
-        for s in shards:
-            if self.copy_loss:
-                loss_t, scores_t = self.compute_copy_loss(
-                    bottle(s["out_t"]), s["targ_t"],
-                    bottle(s["attn_t"]), bottle(s["align_t"]))
-
-            elif self.reinforce:
-                """scores_t = bottle(s["out_t"])
-                c_attn_t = bottle(s["copy"])
-                align_t = bottle(s["align_t"])
-                targ_t = bottle(s["targ_t"].unsqueeze(2))
-                loss_t = self.crit(scores_t, c_attn_t, targ_t, align_t)"""
-                loss_t = s["loss"]
-            
-            else:
-                loss_t, scores_t = self.compute_std_loss(bottle(s["out_t"]),
-                                                         s["targ_t"])
-            
-            if self.coverage_loss:
-                loss_t += self.lambda_coverage * torch.min(s["coverage"],
-                                                           s["attn"]).sum()
->>>>>>> 366027fa
 
         pad = self.tgt_vocab.stoi[onmt.IO.PAD_WORD]
         target = target.view(-1)
 
-<<<<<<< HEAD
         if not self.opt.copy_attn:
             # Standard generator.
             scores = self.generator(bottle(out))
@@ -281,10 +189,4 @@
         ppl = loss.data.clone()
 
         stats = Statistics.score(ppl, scores_data, target, pad)
-        return loss, stats
-=======
-        # Return the gradients
-        inputs, grads = collectGrads(original, dummies)
-        return stats, inputs, grads
-
->>>>>>> 366027fa
+        return loss, stats