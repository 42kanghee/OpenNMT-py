from __future__ import division
import torch
import torch.nn as nn
from torch.autograd import Variable
import onmt
import onmt.modules
from onmt.IO import ONMTDataset
from onmt.modules import aeq
from onmt.modules.Gate import ContextGateFactory
from torch.nn.utils.rnn import pad_packed_sequence as unpack
from torch.nn.utils.rnn import pack_padded_sequence as pack


class Embeddings(nn.Module):
    """
    Words embeddings dictionary for Encoder/Decoder.

    Args:
        embedding_dim (int): size of the dictionary of embeddings.
        position_encoding (bool): use a sin to mark relative words positions.
        feat_merge (string): merge action for the features embeddings:
                    concat, sum or mlp.
        feat_dim_exponent (float): when using '-feat_merge concat', feature
                    embedding size is N^feat_dim_exponent, where N is the
                    number of values of feature takes.
        feat_embedding_dim (int): embedding dimension for features when using
                    '-feat_merge mlp'
        dropout (float): dropout probablity.
        padding_idx (int): padding index in the embedding dictionary.
        num_word_embeddings (int): size of dictionary of embeddings for words.
        num_feat_embeddings ([int], optional): list of size of dictionary
                                    of embeddings for each feature.
    """
    def __init__(self, embedding_dim, position_encoding, feat_merge,
                 feat_dim_exponent, feat_embedding_dim, dropout,
                 padding_idx,
                 num_word_embeddings, num_feat_embeddings=None):
        super(Embeddings, self).__init__()
        self.positional_encoding = position_encoding
        if self.positional_encoding:
            self.pe = self.make_positional_encodings(embedding_dim, 5000)
            self.dropout = nn.Dropout(p=dropout)

        self.padding_idx = padding_idx
        self.feat_merge = feat_merge

        # num_embeddings: list of size of dictionary of embeddings
        #                 for words and each feature.
        num_embeddings = [num_word_embeddings]
        # embedding_dims: list of dimension of each embedding vector
        #                 for words and each feature.
        embedding_dims = [embedding_dim]
        if num_feat_embeddings:
            num_embeddings.extend(num_feat for num_feat in num_feat_embeddings)
            if feat_merge == 'concat':
                # Derive embedding dims from each feature's vocab size
                embedding_dims.extend([int(num_feat ** feat_dim_exponent)
                                      for num_feat in num_feat_embeddings])
            elif feat_merge == 'sum':
                # All embeddings to be summed must be the same size
                embedding_dims.extend([embedding_dim] *
                                      len(num_feat_embeddings))
            else:
                # mlp feature merge
                embedding_dims.extend([feat_embedding_dim] *
                                      len(num_feat_embeddings))
                # apply a layer of mlp to get it down to the correct dim
                self.mlp = nn.Sequential(onmt.modules.BottleLinear(
                                        sum(embedding_dims),
                                        embedding_dim),
                                        nn.ReLU())
        self.emb_luts = \
            nn.ModuleList([
                nn.Embedding(num_emb, emb_dim, padding_idx=padding_idx)
                for num_emb, emb_dim in zip(num_embeddings, embedding_dims)])

    @property
    def word_lut(self):
        return self.emb_luts[0]

    @property
    def embedding_dim(self):
        """
        Returns sum of all feature dimensions if the merge action is concat.
        Otherwise, returns word vector size.
        """
        if self.feat_merge == 'concat':
            return sum(emb_lut.embedding_dim
                       for emb_lut in self.emb_luts.children())
        else:
            return self.word_lut.embedding_dim

    def make_positional_encodings(self, dim, max_len):
        pe = torch.arange(0, max_len).unsqueeze(1).expand(max_len, dim)
        div_term = 1 / torch.pow(10000, torch.arange(0, dim * 2, 2) / dim)
        pe = pe * div_term.expand_as(pe)
        pe[:, 0::2] = torch.sin(pe[:, 0::2])
        pe[:, 1::2] = torch.cos(pe[:, 1::2])
        return pe.unsqueeze(1)

    def load_pretrained_vectors(self, emb_file):
        if emb_file is not None:
            pretrained = torch.load(emb_file)
            self.word_lut.weight.data.copy_(pretrained)

    def merge(self, features):
        if self.feat_merge == 'concat':
            return torch.cat(features, 2)
        elif self.feat_merge == 'sum':
            return sum(features)
        else:
            return self.mlp(torch.cat(features, 2))

    def forward(self, src_input):
        """
        Return the embeddings for words, and features if there are any.
        Args:
            src_input (LongTensor): len x batch x nfeat
        Return:
            emb (FloatTensor): len x batch x self.embedding_dim
        """
        in_length, in_batch, nfeat = src_input.size()
        aeq(nfeat, len(self.emb_luts))

        if len(self.emb_luts) == 1:
            emb = self.word_lut(src_input.squeeze(2))
        else:
            feat_inputs = (feat.squeeze(2)
                           for feat in src_input.split(1, dim=2))
            features = [lut(feat)
                        for lut, feat in zip(self.emb_luts, feat_inputs)]
            emb = self.merge(features)

        if self.positional_encoding:
            emb = emb + Variable(self.pe[:emb.size(0), :1, :emb.size(2)]
                                 .expand_as(emb).type_as(emb.data))
            emb = self.dropout(emb)

        out_length, out_batch, emb_dim = emb.size()
        aeq(in_length, out_length)
        aeq(in_length, out_length)
        aeq(emb_dim, self.embedding_dim)

        return emb


def build_embeddings(opt, padding_idx, num_word_embeddings,
                     for_encoder, num_feat_embeddings=None):
    """
    Create an Embeddings instance.
    Args:
        opt: command-line options.
        padding_idx(int): padding index in the embedding dictionary.
        num_word_embeddings(int): size of dictionary
                                 of embedding for words.
        for_encoder(bool): make Embeddings for Encoder or Decoder?
        num_feat_embeddings([int]): list of size of dictionary
                                    of embedding for each feature.
    """
    if for_encoder:
        embedding_dim = opt.src_word_vec_size
    else:
        embedding_dim = opt.tgt_word_vec_size
    return Embeddings(embedding_dim,
                      opt.position_encoding,
                      opt.feat_merge,
                      opt.feat_vec_exponent,
                      opt.feat_vec_size,
                      opt.dropout,
                      padding_idx,
                      num_word_embeddings,
                      num_feat_embeddings)


class Encoder(nn.Module):
    """
    Encoder recurrent neural network.
    """
    def __init__(self, encoder_type, bidirectional, rnn_type,
                 num_layers, rnn_size, dropout, embeddings):
        """
        Args:
            encoder_type (string): rnn, brnn, mean, or transformer.
            bidirectional (bool): bidirectional Encoder.
            rnn_type (string): LSTM or GRU.
            num_layers (int): number of Encoder layers.
            rnn_size (int): size of hidden states of a rnn.
            dropout (float): dropout probablity.
            embeddings (Embeddings): vocab embeddings for this Encoder.
        """
        # Call nn.Module.__init().
        super(Encoder, self).__init__()

        # Basic attributes.
        self.encoder_type = encoder_type
        self.num_directions = 2 if bidirectional else 1
        assert rnn_size % self.num_directions == 0
        self.num_layers = num_layers
        self.hidden_size = rnn_size // self.num_directions
        self.embeddings = embeddings

        # Build the Encoder RNN.
        if self.encoder_type == "transformer":
            padding_idx = embeddings.padding_idx
            self.transformer = nn.ModuleList(
                [onmt.modules.TransformerEncoder(
                        self.hidden_size, dropout, padding_idx)
                 for i in range(self.num_layers)])
        else:
            self.rnn = getattr(nn, rnn_type)(
                 input_size=self.embeddings.embedding_dim,
                 hidden_size=self.hidden_size,
                 num_layers=self.num_layers,
                 dropout=dropout,
                 bidirectional=bidirectional)

    def forward(self, input, lengths=None, hidden=None):
        """
        Args:
            input (LongTensor): len x batch x nfeat
            lengths (LongTensor): batch
            hidden: Initial hidden state.

        Returns:
            hidden_t (FloatTensor): Pair of layers x batch x rnn_size - final
                                    Encoder state
            outputs (FloatTensor):  len x batch x rnn_size -  Memory bank
        """
        # CHECKS
        s_len, n_batch, n_feats = input.size()
        if lengths is not None:
            n_batch_, = lengths.size()
            aeq(n_batch, n_batch_)
        # END CHECKS

        emb = self.embeddings(input)
        s_len, n_batch, emb_dim = emb.size()

        if self.encoder_type == "mean":
            # No RNN, just take mean as final state.
            mean = emb.mean(0) \
                   .expand(self.num_layers, n_batch, emb_dim)
            return (mean, mean), emb

        elif self.encoder_type == "transformer":
            # Self-attention tranformer.
            out = emb.transpose(0, 1).contiguous()
            for i in range(self.num_layers):
                out = self.transformer[i](out, input[:, :, 0].transpose(0, 1))
            return Variable(emb.data), out.transpose(0, 1).contiguous()
        else:
            # Standard RNN encoder.
            packed_emb = emb
            if lengths is not None:
                # Lengths data is wrapped inside a Variable.
                lengths = lengths.view(-1).tolist()
                packed_emb = pack(emb, lengths)
            outputs, hidden_t = self.rnn(packed_emb, hidden)
            if lengths:
                outputs = unpack(outputs)[0]
            return hidden_t, outputs


class Decoder(nn.Module):
    """
    Decoder + Attention recurrent neural network.
    """

    def __init__(self, opt, embeddings):
        """
        Args:
            opt: model options
            dicts: Target `Dict` object
        """
        self.layers = opt.dec_layers
        self.decoder_type = opt.decoder_type
        self._coverage = opt.coverage_attn
        self.hidden_size = opt.rnn_size
        self.input_feed = opt.input_feed
        input_size = opt.tgt_word_vec_size
        if self.input_feed:
            input_size += opt.rnn_size

        super(Decoder, self).__init__()
        self.embeddings = embeddings

        pad_id = embeddings.padding_idx
        if self.decoder_type == "transformer":
            self.transformer = nn.ModuleList(
                [onmt.modules.TransformerDecoder(self.hidden_size, opt, pad_id)
                 for _ in range(opt.dec_layers)])
        else:
            if self.input_feed:
                if opt.rnn_type == "LSTM":
                    stackedCell = onmt.modules.StackedLSTM
                else:
                    stackedCell = onmt.modules.StackedGRU
                self.rnn = stackedCell(opt.dec_layers, input_size,
                                       opt.rnn_size, opt.dropout)
            else:
                self.rnn = getattr(nn, opt.rnn_type)(
                     input_size, opt.rnn_size,
                     num_layers=opt.dec_layers,
                     dropout=opt.dropout
                )
            self.context_gate = None
            if opt.context_gate is not None:
                self.context_gate = ContextGateFactory(
                    opt.context_gate, input_size,
                    opt.rnn_size, opt.rnn_size,
                    opt.rnn_size
                )

        self.dropout = nn.Dropout(opt.dropout)

        # Std attention layer.
        self.attn = onmt.modules.GlobalAttention(
            opt.rnn_size,
            coverage=self._coverage,
            attn_type=opt.global_attention)

        # Separate Copy Attention.
        self._copy = False
        if opt.copy_attn:
            self.copy_attn = onmt.modules.GlobalAttention(
                opt.rnn_size, attn_type=opt.global_attention)
            self._copy = True

    def forward(self, input, src, context, state):
        """
        Forward through the decoder.

        Args:
            input (LongTensor):  (len x batch x nfeats) -- Input tokens
            src (LongTensor)
            context:  (src_len x batch x rnn_size)  -- Memory bank
            state: an object initializing the decoder.

        Returns:
            outputs: (len x batch x rnn_size)
            final_states: an object of the same form as above
            attns: Dictionary of (src_len x batch)
        """
        # CHECKS
        t_len, n_batch, _ = input.size()
        s_len, n_batch_, _ = src.size()
        s_len_, n_batch__, _ = context.size()
        aeq(n_batch, n_batch_, n_batch__)
        # aeq(s_len, s_len_)
        # END CHECKS
        if self.decoder_type == "transformer":
            if state.previous_input is not None:
                input = torch.cat([state.previous_input, input], 0)

        emb = self.embeddings(input)

        # n.b. you can increase performance if you compute W_ih * x for all
        # iterations in parallel, but that's only possible if
        # self.input_feed=False
        outputs = []

        # Setup the different types of attention.
        attns = {"std": []}
        if self._copy:
            attns["copy"] = []
        if self._coverage:
            attns["coverage"] = []

        if self.decoder_type == "transformer":
            # Tranformer Decoder.
            assert isinstance(state, TransformerDecoderState)
            output = emb.transpose(0, 1).contiguous()
            src_context = context.transpose(0, 1).contiguous()
            for i in range(self.layers):
                output, attn \
                    = self.transformer[i](output, src_context,
                                          src[:, :, 0].transpose(0, 1),
                                          input[:, :, 0].transpose(0, 1))
            outputs = output.transpose(0, 1).contiguous()
            if state.previous_input is not None:
                outputs = outputs[state.previous_input.size(0):]
                attn = attn[:, state.previous_input.size(0):].squeeze()
                attn = torch.stack([attn])
            attns["std"] = attn
            if self._copy:
                attns["copy"] = attn
            state = TransformerDecoderState(input)
        elif self.input_feed:
            assert isinstance(state, RNNDecoderState)
            output = state.input_feed.squeeze(0)
            hidden = state.hidden
            # CHECKS
            n_batch_, _ = output.size()
            aeq(n_batch, n_batch_)
            # END CHECKS

            coverage = state.coverage.squeeze(0) \
                if state.coverage is not None else None

            # Standard RNN decoder.
            for i, emb_t in enumerate(emb.split(1)):
                emb_t = emb_t.squeeze(0)
                if self.input_feed:
                    emb_t = torch.cat([emb_t, output], 1)

                rnn_output, hidden = self.rnn(emb_t, hidden)
                attn_output, attn = self.attn(rnn_output,
                                              context.transpose(0, 1))
                if self.context_gate is not None:
                    output = self.context_gate(
                        emb_t, rnn_output, attn_output
                    )
                    output = self.dropout(output)
                else:
                    output = self.dropout(attn_output)
                outputs += [output]
                attns["std"] += [attn]

                # COVERAGE
                if self._coverage:
<<<<<<< HEAD
                    coverage = coverage + attn \
                               if coverage is not None else attn
=======
                    coverage = (coverage + attn) if coverage is not None else attn
>>>>>>> 366027fa
                    attns["coverage"] += [coverage]

                # COPY
                if self._copy:
                    _, copy_attn = self.copy_attn(output,
                                                  context.transpose(0, 1))
                    attns["copy"] += [copy_attn]
            state = RNNDecoderState(hidden, output.unsqueeze(0),
                                    coverage.unsqueeze(0)
                                    if coverage is not None else None)
            outputs = torch.stack(outputs)
            for k in attns:
                attns[k] = torch.stack(attns[k])
        else:
            assert isinstance(state, RNNDecoderState)
            assert emb.dim() == 3

            assert not self._coverage
            assert state.coverage is None

            # TODO: copy
            assert not self._copy

            hidden = state.hidden
            rnn_output, hidden = self.rnn(emb, hidden)

            # CHECKS
            t_len_, n_batch_, _ = rnn_output.size()
            aeq(n_batch, n_batch_)
            aeq(t_len, t_len_)
            # END CHECKS

            attn_outputs, attn_scores = self.attn(
                rnn_output.transpose(0, 1).contiguous(),    # (batch, t_len, d)
                context.transpose(0, 1)                     # (batch, s_len, d)
            )

            if self.context_gate is not None:
                outputs = self.context_gate(
                    emb.view(-1, emb.size(2)),
                    rnn_output.view(-1, rnn_output.size(2)),
                    attn_outputs.view(-1, attn_outputs.size(2))
                )
                outputs = outputs.view(t_len, n_batch, self.hidden_size)
                outputs = self.dropout(outputs)
            else:
                outputs = self.dropout(attn_outputs)        # (t_len, batch, d)
            state = RNNDecoderState(hidden, outputs[-1].unsqueeze(0), None)
            attns["std"] = attn_scores

        return outputs, state, attns


class NMTModel(nn.Module):
    def __init__(self, encoder, decoder, generator=None, multigpu=False):
        self.multigpu = multigpu
        super(NMTModel, self).__init__()
        self.encoder = encoder
        self.decoder = decoder
        self.generator = generator

    def _fix_enc_hidden(self, h):
        """
        The encoder hidden is  (layers*directions) x batch x dim
        We need to convert it to layers x batch x (directions*dim)
        """
        if self.encoder.num_directions == 2:
            h = torch.cat([h[0:h.size(0):2], h[1:h.size(0):2]], 2)
        return h

<<<<<<< HEAD
    def init_decoder_state(self, context, enc_hidden):
        if self.decoder.decoder_type == "transformer":
=======
    def init_decoder_state(self, context, enc_hidden, input_feed=True):
        if self.decoder.decoder_layer == "transformer":
>>>>>>> 366027fa
            return TransformerDecoderState()
        elif isinstance(enc_hidden, tuple):
            dec = RNNDecoderState(tuple([self._fix_enc_hidden(enc_hidden[i])
                                         for i in range(len(enc_hidden))]))
        else:
            dec = RNNDecoderState(self._fix_enc_hidden(enc_hidden))

        if input_feed:
            dec.init_input_feed(context, self.decoder.hidden_size)
        return dec

    def forward(self, src, tgt, lengths, dec_state=None):
        """
        Args:
            src, tgt, lengths
            dec_state: A decoder state object

        Returns:
            outputs (FloatTensor): (len x batch x rnn_size) -- Decoder outputs.
            attns (FloatTensor): Dictionary of (src_len x batch)
            dec_hidden (FloatTensor): tuple (1 x batch x rnn_size)
                                      Init hidden state
        """
        src = src
        tgt = tgt[:-1]  # exclude last target from inputs
        enc_hidden, context = self.encoder(src, lengths)
        enc_state = self.init_decoder_state(context, enc_hidden)
        out, dec_state, attns = self.decoder(tgt, src, context,
                                             enc_state if dec_state is None
                                             else dec_state)
        if self.multigpu:
            # Not yet supported on multi-gpu
            dec_state = None
            attns = None
        return out, attns, dec_state


class DecoderState(object):
    def detach(self):
        for h in self.all:
            if h is not None:
                h.detach_()

    def repeatBeam_(self, beamSize):
        self._resetAll([Variable(e.data.repeat(1, beamSize, 1))
                        if isinstance(e, Variable)
                        else e
                        for e in self.all])

    def beamUpdate_(self, idx, positions, beamSize):
        for e in self.all:
            if e is None:
                continue
            a, br, d = e.size()
            sentStates = e.view(a, beamSize, br // beamSize, d)[:, :, idx]
            sentStates.data.copy_(
                sentStates.data.index_select(1, positions))


class RNNDecoderState(DecoderState):
    def __init__(self, rnnstate, input_feed=None, coverage=None):
        # all objects are X x batch x dim
        # or X x (beam * sent) for beam search
        if not isinstance(rnnstate, tuple):
            self.hidden = (rnnstate,)
        else:
            self.hidden = rnnstate
        self.input_feed = input_feed
        self.coverage = coverage
        self.all = self.hidden + (self.input_feed,)

    def init_input_feed(self, context, rnn_size):
        batch_size = context.size(1)
        h_size = (batch_size, rnn_size)
        self.input_feed = Variable(context.data.new(*h_size).zero_(),
                                   requires_grad=False).unsqueeze(0)
        self.all = self.hidden + (self.input_feed,)

    def _resetAll(self, all):
        vars = [Variable(a.data if isinstance(a, Variable) else a,
                         volatile=True) for a in all]
        self.hidden = tuple(vars[:-1])
        self.input_feed = vars[-1]
        self.all = self.hidden + (self.input_feed,)


class TransformerDecoderState(DecoderState):
    def __init__(self, input=None):
        # all objects are X x batch x dim
        # or X x (beam * sent) for beam search
        self.previous_input = input
        self.all = (self.previous_input,)

    def _resetAll(self, all):
        vars = [(Variable(a.data if isinstance(a, Variable) else a,
                          volatile=True))
                for a in all]
        self.previous_input = vars[0]
        self.all = (self.previous_input,)

    def repeatBeam_(self, beamSize):
        pass


def make_base_model(opt, model_opt, fields, checkpoint=None):
    """
    Args:
        opt: the option in current environment.
        model_opt: the option loaded from checkpoint.
        fields: `Field` objects for the model.
        checkpoint: the snapshot model.
    """
    # Make Encoder.
    src_vocab = fields["src"].vocab
    num_feat_embeddings = [len(feat_dict) for feat_dict in
                           ONMTDataset.collect_feature_dicts(fields)]
    embeddings = build_embeddings(
                model_opt, src_vocab.stoi[onmt.IO.PAD_WORD],
                len(src_vocab), for_encoder=True,
                num_feat_embeddings=num_feat_embeddings)

    if model_opt.model_type == "text":
        encoder = Encoder(model_opt.encoder_type, model_opt.brnn,
                          model_opt.rnn_type, model_opt.enc_layers,
                          model_opt.rnn_size, model_opt.dropout,
                          embeddings)
    elif model_opt.model_type == "img":
        encoder = onmt.modules.ImageEncoder(model_opt.layers,
                                            model_opt.brnn,
                                            model_opt.rnn_size,
                                            model_opt.dropout)
    else:
        assert False, ("Unsupported model type %s"
                       % (model_opt.model_type))

    # Make Decoder.
    tgt_vocab = fields["tgt"].vocab
    embeddings = build_embeddings(
                    model_opt, tgt_vocab.stoi[onmt.IO.PAD_WORD],
                    len(tgt_vocab), for_encoder=False)
    decoder = onmt.Models.Decoder(model_opt, embeddings)

    # Make NMTModel(= Encoder + Decoder).
    model = onmt.Models.NMTModel(encoder, decoder)

    # Make Generator.
    if not model_opt.copy_attn:
        generator = nn.Sequential(
            nn.Linear(model_opt.rnn_size, len(fields["tgt"].vocab)),
            nn.LogSoftmax())
        if model_opt.share_decoder_embeddings:
            generator[0].weight = decoder.embeddings.word_lut.weight
    else:
        generator = onmt.modules.CopyGenerator(model_opt, fields["src"].vocab,
                                               fields["tgt"].vocab)

    if checkpoint is not None:
        print('Loading model')
        model.load_state_dict(checkpoint['model'])
        generator.load_state_dict(checkpoint['generator'])

    if hasattr(opt, 'gpuid'):
        cuda = len(opt.gpuid) >= 1
    elif hasattr(opt, 'gpu'):
        cuda = opt.gpu > -1
    else:
        cuda = False

    if cuda:
        model.cuda()
        generator.cuda()
    else:
        model.cpu()
        generator.cpu()
    model.generator = generator
    return model<|MERGE_RESOLUTION|>--- conflicted
+++ resolved
@@ -18,7 +18,7 @@
     Args:
         embedding_dim (int): size of the dictionary of embeddings.
         position_encoding (bool): use a sin to mark relative words positions.
-        feat_merge (string): merge action for the features embeddings:
+dec_state)        feat_merge (string): merge action for the features embeddings:
                     concat, sum or mlp.
         feat_dim_exponent (float): when using '-feat_merge concat', feature
                     embedding size is N^feat_dim_exponent, where N is the
@@ -418,12 +418,8 @@
 
                 # COVERAGE
                 if self._coverage:
-<<<<<<< HEAD
                     coverage = coverage + attn \
                                if coverage is not None else attn
-=======
-                    coverage = (coverage + attn) if coverage is not None else attn
->>>>>>> 366027fa
                     attns["coverage"] += [coverage]
 
                 # COPY
@@ -494,13 +490,8 @@
             h = torch.cat([h[0:h.size(0):2], h[1:h.size(0):2]], 2)
         return h
 
-<<<<<<< HEAD
-    def init_decoder_state(self, context, enc_hidden):
-        if self.decoder.decoder_type == "transformer":
-=======
     def init_decoder_state(self, context, enc_hidden, input_feed=True):
         if self.decoder.decoder_layer == "transformer":
->>>>>>> 366027fa
             return TransformerDecoderState()
         elif isinstance(enc_hidden, tuple):
             dec = RNNDecoderState(tuple([self._fix_enc_hidden(enc_hidden[i])
@@ -636,26 +627,36 @@
         assert False, ("Unsupported model type %s"
                        % (model_opt.model_type))
 
-    # Make Decoder.
-    tgt_vocab = fields["tgt"].vocab
-    embeddings = build_embeddings(
-                    model_opt, tgt_vocab.stoi[onmt.IO.PAD_WORD],
-                    len(tgt_vocab), for_encoder=False)
-    decoder = onmt.Models.Decoder(model_opt, embeddings)
-
-    # Make NMTModel(= Encoder + Decoder).
-    model = onmt.Models.NMTModel(encoder, decoder)
-
-    # Make Generator.
-    if not model_opt.copy_attn:
-        generator = nn.Sequential(
-            nn.Linear(model_opt.rnn_size, len(fields["tgt"].vocab)),
-            nn.LogSoftmax())
-        if model_opt.share_decoder_embeddings:
-            generator[0].weight = decoder.embeddings.word_lut.weight
+    if not opt.reinforced:
+        # Make Decoder.
+        tgt_vocab = fields["tgt"].vocab
+        embeddings = build_embeddings(
+                        model_opt, tgt_vocab.stoi[onmt.IO.PAD_WORD],
+                        len(tgt_vocab), for_encoder=False)
+        
+        decoder = onmt.Models.Decoder(model_opt, embeddings)
+
+        # Make NMTModel(= Encoder + Decoder).
+        model = onmt.Models.NMTModel(encoder, decoder)
+
+        # Make Generator.
+        if not model_opt.copy_attn:
+            generator = nn.Sequential(
+                nn.Linear(model_opt.rnn_size, len(fields["tgt"].vocab)),
+                nn.LogSoftmax())
+            if model_opt.share_decoder_embeddings:
+                generator[0].weight = decoder.embeddings.word_lut.weight
+        else:
+            generator = onmt.modules.CopyGenerator(model_opt, fields["src"].vocab,
+                                                   fields["tgt"].vocab)
     else:
-        generator = onmt.modules.CopyGenerator(model_opt, fields["src"].vocab,
-                                               fields["tgt"].vocab)
+        # Make decoder, Model & "Generator"
+        decoder = onmt.Reinforced.ReinforcedDecoder(opt, encoder.embeddings)
+        model = onmt.Reinforced.ReinforcedModel(encoder, decoder)
+        class DummyGenerator(object):
+            def cuda(self):
+                pass
+        generator = DummyGenerator()
 
     if checkpoint is not None:
         print('Loading model')
