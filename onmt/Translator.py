import torch
from torch.autograd import Variable

import onmt
import onmt.Models
import onmt.ModelConstructor
import onmt.modules
import onmt.IO
from onmt.Utils import use_gpu


class Translator(object):
    def __init__(self, opt, dummy_opt={}):
        # Add in default model arguments, possibly added since training.
        self.opt = opt
        checkpoint = torch.load(opt.model,
                                map_location=lambda storage, loc: storage)
        self.fields = onmt.IO.ONMTDataset.load_fields(checkpoint['vocab'])

        model_opt = checkpoint['opt']
        for arg in dummy_opt:
            if arg not in model_opt:
                model_opt.__dict__[arg] = dummy_opt[arg]

        self._type = model_opt.encoder_type
        self.copy_attn = model_opt.copy_attn

        self.model = onmt.ModelConstructor.make_base_model(
                            model_opt, self.fields, use_gpu(opt), checkpoint)
        self.model.eval()
        self.model.generator.eval()

        # for debugging
        self.beam_accum = None

    def initBeamAccum(self):
        self.beam_accum = {
            "predicted_ids": [],
            "beam_parent_ids": [],
            "scores": [],
            "log_probs": []}

    def buildTargetTokens(self, pred, src, attn, copy_vocab):
        vocab = self.fields["tgt"].vocab
        tokens = []
        for tok in pred:
            if tok < len(vocab):
                tokens.append(vocab.itos[tok])
            else:
                tokens.append(copy_vocab.itos[tok - len(vocab)])
            if tokens[-1] == onmt.IO.EOS_WORD:
                tokens = tokens[:-1]
                break

        if self.opt.replace_unk and attn is not None:
            for i in range(len(tokens)):
                if tokens[i] == vocab.itos[onmt.IO.UNK]:
                    _, maxIndex = attn[i].max(0)
                    tokens[i] = self.fields["src"].vocab.itos[src[maxIndex[0]]]
        return tokens

    def _runTarget(self, batch, data):

        _, src_lengths = batch.src
        src = onmt.IO.make_features(batch, 'src')
        tgt_in = onmt.IO.make_features(batch, 'tgt')[:-1]

        #  (1) run the encoder on the src
        encStates, context = self.model.encoder(src, src_lengths)
        decStates = self.model.decoder.init_decoder_state(
                                        src, context, encStates)

        #  (2) if a target is specified, compute the 'goldScore'
        #  (i.e. log likelihood) of the target under the model
        tt = torch.cuda if self.opt.cuda else torch
        goldScores = tt.FloatTensor(batch.batch_size).fill_(0)
        decOut, decStates, attn = self.model.decoder(
            tgt_in, context, decStates)

        tgt_pad = self.fields["tgt"].vocab.stoi[onmt.IO.PAD_WORD]
        for dec, tgt in zip(decOut, batch.tgt[1:].data):
            # Log prob of each word.
            out = self.model.generator.forward(dec)
            tgt = tgt.unsqueeze(1)
            scores = out.data.gather(1, tgt)
            scores.masked_fill_(tgt.eq(tgt_pad), 0)
            goldScores += scores
        return goldScores

    def translateBatch(self, batch, dataset):
        beam_size = self.opt.beam_size
        batch_size = batch.batch_size

        # (1) Run the encoder on the src.
        _, src_lengths = batch.src
        src = onmt.IO.make_features(batch, 'src')
        encStates, context = self.model.encoder(src, src_lengths)
<<<<<<< HEAD
        decStates = self.model.init_decoder_state(context=context, enc_hidden=encStates)
=======
        decStates = self.model.decoder.init_decoder_state(
                                        src, context, encStates)
>>>>>>> a8b280dc

        #  (1b) Initialize for the decoder.
        def var(a): return Variable(a, volatile=True)

        def rvar(a): return var(a.repeat(1, beam_size, 1))

        # Repeat everything beam_size times.
        context = rvar(context.data)
        src = rvar(src.data)
        srcMap = rvar(batch.src_map.data)
        decStates.repeat_beam_size_times(beam_size)
        scorer = None
        # scorer=onmt.GNMTGlobalScorer(0.3, 0.4)
        beam = [onmt.Beam(beam_size, n_best=self.opt.n_best,
                          cuda=self.opt.cuda,
                          vocab=self.fields["tgt"].vocab,
                          global_scorer=scorer)
                for __ in range(batch_size)]

        # (2) run the decoder to generate sentences, using beam search.

        def bottle(m):
            return m.view(batch_size * beam_size, -1)

        def unbottle(m):
            return m.view(beam_size, batch_size, -1)

        for i in range(self.opt.max_sent_length):

            if all((b.done() for b in beam)):
                break

            # Construct batch x beam_size nxt words.
            # Get all the pending current beam words and arrange for forward.
            inp = var(torch.stack([b.getCurrentState() for b in beam])
                      .t().contiguous().view(1, -1))

            # Turn any copied words to UNKs
            # 0 is unk
            if self.copy_attn:
                inp = inp.masked_fill(
                    inp.gt(len(self.fields["tgt"].vocab) - 1), 0)

            # Temporary kludge solution to handle changed dim expectation
            # in the decoder
            #TODO remove # , reinforced only
            #inp = inp.unsqueeze(2)

            # Run one step.
<<<<<<< HEAD
            reinforce = opt.reinforced
            if not reinforce:
                decOut, decStates, attn = \
                    self.model.decoder(inp, src, context, decStates)
                decOut = decOut.squeeze(0)
                # decOut: beam x rnn_size

                # (b) Compute a vector of batch*beam word scores.
                if not self.copy_attn:
                    out = self.model.generator.forward(decOut).data
                    out = unbottle(out)
                    # beam x tgt_vocab
                else:
                    out = self.model.generator.forward(decOut,
                                                       attn["copy"].squeeze(0),
                                                       srcMap)
                    # beam x (tgt_vocab + extra_vocab)
                    out = dataset.collapse_copy_scores(
                        unbottle(out.data),
                        batch, self.fields["tgt"].vocab)
                    # beam x tgt_vocab
                    out = out.log()
=======
            decOut, decStates, attn = \
                self.model.decoder(inp, context, decStates)
            decOut = decOut.squeeze(0)
            # decOut: beam x rnn_size

            # (b) Compute a vector of batch*beam word scores.
            if not self.copy_attn:
                out = self.model.generator.forward(decOut).data
                out = unbottle(out)
                # beam x tgt_vocab
>>>>>>> a8b280dc
            else:
                stats, dec_state, scores, attns = self.model.decoder(inp, src, context, decStates)
                #out = torch.stack(scores, dim=0).squeeze(0).contiguous()

                attn = {"std": torch.stack(attns, dim=0).squeeze(0).contiguous()}
                decStates = dec_state

            # (c) Advance each beam.
            for j, b in enumerate(beam):
<<<<<<< HEAD
                b.advance(unbottle(out).data[:, j],  unbottle(attn["std"]).data[:, j])
                decStates.beamUpdate_(j, b.getCurrentOrigin(), beamSize)
=======
                b.advance(out[:, j],  unbottle(attn["std"]).data[:, j])
                decStates.beam_update(j, b.getCurrentOrigin(), beam_size)
>>>>>>> a8b280dc

        if "tgt" in batch.__dict__:
            allGold = self._runTarget(batch, dataset)
        else:
            allGold = [0] * batch_size

        # (3) Package everything up.
        allHyps, allScores, allAttn = [], [], []
        for b in beam:
            n_best = self.opt.n_best
            scores, ks = b.sortFinished(minimum=n_best)
            hyps, attn = [], []
            for i, (times, k) in enumerate(ks[:n_best]):
                hyp, att = b.getHyp(times, k)
                hyps.append(hyp)
                attn.append(att)
            allHyps.append(hyps)
            allScores.append(scores)
            allAttn.append(attn)

        return allHyps, allScores, allAttn, allGold

    def translate(self, batch, data):
        #  (1) convert words to indexes
        batch_size = batch.batch_size

        #  (2) translate
        pred, predScore, attn, goldScore = self.translateBatch(batch, data)
        assert(len(goldScore) == len(pred))
        pred, predScore, attn, goldScore, i = list(zip(
            *sorted(zip(pred, predScore, attn, goldScore,
                        batch.indices.data),
                    key=lambda x: x[-1])))
        inds, perm = torch.sort(batch.indices.data)

        #  (3) convert indexes to words
        predBatch, goldBatch = [], []
        src = batch.src[0].data.index_select(1, perm)
        if self.opt.tgt:
            tgt = batch.tgt.data.index_select(1, perm)
        for b in range(batch_size):
            src_vocab = data.src_vocabs[inds[b]]
            predBatch.append(
                [self.buildTargetTokens(pred[b][n], src[:, b],
                                        attn[b][n], src_vocab)
                 for n in range(self.opt.n_best)])
            if self.opt.tgt:
                goldBatch.append(
                    self.buildTargetTokens(tgt[1:, b], src[:, b],
                                           None, None))
        return predBatch, goldBatch, predScore, goldScore, attn, src<|MERGE_RESOLUTION|>--- conflicted
+++ resolved
@@ -95,12 +95,8 @@
         _, src_lengths = batch.src
         src = onmt.IO.make_features(batch, 'src')
         encStates, context = self.model.encoder(src, src_lengths)
-<<<<<<< HEAD
-        decStates = self.model.init_decoder_state(context=context, enc_hidden=encStates)
-=======
         decStates = self.model.decoder.init_decoder_state(
                                         src, context, encStates)
->>>>>>> a8b280dc
 
         #  (1b) Initialize for the decoder.
         def var(a): return Variable(a, volatile=True)
@@ -150,11 +146,10 @@
             #inp = inp.unsqueeze(2)
 
             # Run one step.
-<<<<<<< HEAD
             reinforce = opt.reinforced
             if not reinforce:
                 decOut, decStates, attn = \
-                    self.model.decoder(inp, src, context, decStates)
+                    self.model.decoder(inp, context, decStates)
                 decOut = decOut.squeeze(0)
                 # decOut: beam x rnn_size
 
@@ -163,28 +158,6 @@
                     out = self.model.generator.forward(decOut).data
                     out = unbottle(out)
                     # beam x tgt_vocab
-                else:
-                    out = self.model.generator.forward(decOut,
-                                                       attn["copy"].squeeze(0),
-                                                       srcMap)
-                    # beam x (tgt_vocab + extra_vocab)
-                    out = dataset.collapse_copy_scores(
-                        unbottle(out.data),
-                        batch, self.fields["tgt"].vocab)
-                    # beam x tgt_vocab
-                    out = out.log()
-=======
-            decOut, decStates, attn = \
-                self.model.decoder(inp, context, decStates)
-            decOut = decOut.squeeze(0)
-            # decOut: beam x rnn_size
-
-            # (b) Compute a vector of batch*beam word scores.
-            if not self.copy_attn:
-                out = self.model.generator.forward(decOut).data
-                out = unbottle(out)
-                # beam x tgt_vocab
->>>>>>> a8b280dc
             else:
                 stats, dec_state, scores, attns = self.model.decoder(inp, src, context, decStates)
                 #out = torch.stack(scores, dim=0).squeeze(0).contiguous()
@@ -194,13 +167,10 @@
 
             # (c) Advance each beam.
             for j, b in enumerate(beam):
-<<<<<<< HEAD
-                b.advance(unbottle(out).data[:, j],  unbottle(attn["std"]).data[:, j])
-                decStates.beamUpdate_(j, b.getCurrentOrigin(), beamSize)
-=======
+                #b.advance(unbottle(out).data[:, j],  unbottle(attn["std"]).data[:, j])
+                #decStates.beamUpdate_(j, b.getCurrentOrigin(), beamSize)
                 b.advance(out[:, j],  unbottle(attn["std"]).data[:, j])
                 decStates.beam_update(j, b.getCurrentOrigin(), beam_size)
->>>>>>> a8b280dc
 
         if "tgt" in batch.__dict__:
             allGold = self._runTarget(batch, dataset)
